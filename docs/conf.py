--- conflicted
+++ resolved
@@ -22,11 +22,7 @@
 DIR = os.path.dirname("__file__")
 with open(os.path.join(DIR, "../setup.py"), "r") as f:
     for line in f:
-<<<<<<< HEAD
-        if 'version=' in line:
-=======
         if "version=" in line:
->>>>>>> bdd1a342
             setup_version = line.split('"')[1]
             break
 
@@ -58,13 +54,8 @@
 master_doc = "index"
 
 # General information about the project.
-<<<<<<< HEAD
-project = 'py-libp2p'
+project = "py-libp2p"
 copyright = '2019, The Ethereum Foundation'
-=======
-project = "<PROJECT_NAME>"
-copyright = "2019-2023, The Ethereum Foundation"
->>>>>>> bdd1a342
 
 __version__ = setup_version
 # The version info for the project you're documenting, acts as replacement for
@@ -199,11 +190,7 @@
 # html_file_suffix = None
 
 # Output file base name for HTML help builder.
-<<<<<<< HEAD
-htmlhelp_basename = 'libp2pdoc'
-=======
-htmlhelp_basename = "<MODULE_NAME>docs"
->>>>>>> bdd1a342
+htmlhelp_basename = "libp2pdocs"
 
 
 # -- Options for LaTeX output ---------------------------------------------
@@ -221,18 +208,13 @@
 # (source start file, target name, title,
 #  author, documentclass [howto, manual, or own class]).
 latex_documents = [
-<<<<<<< HEAD
-  ('index', 'libp2p.tex', 'py-libp2p Documentation',
-   'The Ethereum Foundation', 'manual'),
-=======
     (
         "index",
-        "<MODULE_NAME>.tex",
-        "<PROJECT_NAME> Documentation",
+        "libp2p.tex",
+        "py-libp2p Documentation",
         "The Ethereum Foundation",
         "manual",
     ),
->>>>>>> bdd1a342
 ]
 
 # The name of an image file (relative to this directory) to place at the top of
@@ -261,18 +243,13 @@
 # One entry per manual page. List of tuples
 # (source start file, name, description, authors, manual section).
 man_pages = [
-<<<<<<< HEAD
-    ('index', 'libp2p', 'py-libp2p Documentation',
-     ['The Ethereum Foundation'], 1)
-=======
     (
         "index",
-        "<MODULE_NAME>",
-        "<PROJECT_NAME> Documentation",
+        "libp2p",
+        "py-libp2p Documentation",
         ["The Ethereum Foundation"],
         1,
     )
->>>>>>> bdd1a342
 ]
 
 # If true, show URL addresses after external links.
@@ -285,21 +262,15 @@
 # (source start file, target name, title, author,
 #  dir menu entry, description, category)
 texinfo_documents = [
-<<<<<<< HEAD
-  ('index', 'py-libp2p', 'py-libp2p Documentation',
-   'The Ethereum Foundation', 'py-libp2p', 'The Python implementation of the libp2p networking stack',
-   'Miscellaneous'),
-=======
     (
         "index",
-        "<PROJECT_NAME>",
-        "<PROJECT_NAME> Documentation",
+        "py-libp2p",
+        "py-libp2p Documentation",
         "The Ethereum Foundation",
-        "<PROJECT_NAME>",
-        "<SHORT_DESCRIPTION>",
+        "py-libp2p",
+        "The Python implementation of the libp2p networking stack",
         "Miscellaneous",
     ),
->>>>>>> bdd1a342
 ]
 
 # Documents to append as an appendix to all manuals.
