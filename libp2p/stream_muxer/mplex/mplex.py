--- conflicted
+++ resolved
@@ -310,13 +310,8 @@
             if not stream.event_local_closed.is_set():
                 stream.event_local_closed.set()
         async with self.streams_lock:
-<<<<<<< HEAD
-            if stream_id in self.streams:
-                del self.streams[stream_id]
-                del self.streams_msg_channels[stream_id]
-=======
             self.streams.pop(stream_id, None)
->>>>>>> 9d3312eb
+            self.streams_msg_channels.pop(stream_id, None)
 
     async def _cleanup(self) -> None:
         if not self.event_shutting_down.is_set():
